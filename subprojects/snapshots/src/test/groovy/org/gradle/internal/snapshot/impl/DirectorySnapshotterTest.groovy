--- conflicted
+++ resolved
@@ -179,12 +179,8 @@
         def snapshot = directorySnapshotter.snapshot(rootDir.absolutePath, null, actuallyFiltered)
 
         then:
-<<<<<<< HEAD
+        ! actuallyFiltered.get()
         snapshot.children.size() == 1
-=======
-        ! actuallyFiltered.get()
-        snapshot.children.size == 1
->>>>>>> 6838cd9c
         def brokenSymlinkSnapshot = snapshot.children[0]
         brokenSymlinkSnapshot.class == MissingFileSnapshot
         brokenSymlinkSnapshot.accessType == AccessType.VIA_SYMLINK
