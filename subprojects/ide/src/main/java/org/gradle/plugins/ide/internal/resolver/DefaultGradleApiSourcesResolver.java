/*
 * Copyright 2019 the original author or authors.
 *
 * Licensed under the Apache License, Version 2.0 (the "License");
 * you may not use this file except in compliance with the License.
 * You may obtain a copy of the License at
 *
 *      http://www.apache.org/licenses/LICENSE-2.0
 *
 * Unless required by applicable law or agreed to in writing, software
 * distributed under the License is distributed on an "AS IS" BASIS,
 * WITHOUT WARRANTIES OR CONDITIONS OF ANY KIND, either express or implied.
 * See the License for the specific language governing permissions and
 * limitations under the License.
 */

package org.gradle.plugins.ide.internal.resolver;

import org.gradle.api.artifacts.repositories.MavenArtifactRepository;
import org.gradle.api.artifacts.result.ArtifactResolutionResult;
import org.gradle.api.artifacts.result.ArtifactResult;
import org.gradle.api.artifacts.result.ComponentArtifactsResult;
import org.gradle.api.artifacts.result.ResolvedArtifactResult;
import org.gradle.api.internal.project.ProjectInternal.DetachedResolver;
import org.gradle.jvm.JvmLibrary;
import org.gradle.language.base.artifact.SourcesArtifact;
import org.gradle.util.internal.VersionNumber;

import java.io.File;
import java.util.Collections;
import java.util.regex.Matcher;
import java.util.regex.Pattern;

import static org.gradle.util.internal.GroovyDependencyUtil.groovyGroupName;

public class DefaultGradleApiSourcesResolver implements GradleApiSourcesResolver {

    private static final String GRADLE_LIBS_REPO_URL = "https://repo.gradle.org/gradle/list/libs-releases";
    private static final String GRADLE_LIBS_REPO_OVERRIDE_VAR = "GRADLE_LIBS_REPO_OVERRIDE";
    private static final Pattern FILE_NAME_PATTERN = Pattern.compile("(groovy(-.+?)?)-(\\d.+?)\\.jar");

    private final DetachedResolver resolver;

    public DefaultGradleApiSourcesResolver(DetachedResolver resolver) {
        this.resolver = resolver;
        addGradleLibsRepository();
    }

    @Override
    public File resolveLocalGroovySources(String jarName) {
        Matcher matcher = FILE_NAME_PATTERN.matcher(jarName);
        if (!matcher.matches()) {
            return null;
        }
        VersionNumber version = VersionNumber.parse(matcher.group(3));
        final String artifactName = matcher.group(1);
        return downloadLocalGroovySources(artifactName, version);
    }

    private File downloadLocalGroovySources(String artifact, VersionNumber version) {
        ArtifactResolutionResult result = resolver.getDependencies().createArtifactResolutionQuery()
<<<<<<< HEAD
            .forModule("org.apache.groovy", artifact, version.toString())
=======
            .forModule(groovyGroupName(version), artifact, version.toString())
>>>>>>> 6e6b5e78
            .withArtifacts(JvmLibrary.class, Collections.singletonList(SourcesArtifact.class))
            .execute();

        for (ComponentArtifactsResult artifactsResult : result.getResolvedComponents()) {
            for (ArtifactResult artifactResult : artifactsResult.getArtifacts(SourcesArtifact.class)) {
                if (artifactResult instanceof ResolvedArtifactResult) {
                    return ((ResolvedArtifactResult) artifactResult).getFile();
                }
            }
        }
        return null;
    }

    private MavenArtifactRepository addGradleLibsRepository() {
        return resolver.getRepositories().maven(a -> {
            a.setName("Gradle Libs");
            a.setUrl(gradleLibsRepoUrl());
        });
    }

    private static String gradleLibsRepoUrl() {
        String repoOverride = System.getenv(GRADLE_LIBS_REPO_OVERRIDE_VAR);
        return repoOverride != null ? repoOverride : GRADLE_LIBS_REPO_URL;
    }
}<|MERGE_RESOLUTION|>--- conflicted
+++ resolved
@@ -59,11 +59,7 @@
 
     private File downloadLocalGroovySources(String artifact, VersionNumber version) {
         ArtifactResolutionResult result = resolver.getDependencies().createArtifactResolutionQuery()
-<<<<<<< HEAD
-            .forModule("org.apache.groovy", artifact, version.toString())
-=======
             .forModule(groovyGroupName(version), artifact, version.toString())
->>>>>>> 6e6b5e78
             .withArtifacts(JvmLibrary.class, Collections.singletonList(SourcesArtifact.class))
             .execute();
 
