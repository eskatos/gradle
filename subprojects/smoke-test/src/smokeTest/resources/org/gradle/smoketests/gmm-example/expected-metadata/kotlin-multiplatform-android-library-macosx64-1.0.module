{
  "formatVersion": "1.1",
  "component": {
    "url": "../../kotlin-multiplatform-android-library/1.0/kotlin-multiplatform-android-library-1.0.module",
    "group": "example",
    "module": "kotlin-multiplatform-android-library",
    "version": "1.0",
    "attributes": {
      "org.gradle.status": "release"
    }
  },
  "createdBy": {
    "gradle": {
      "version": "7.7-20220815220000+0000"
    }
  },
  "variants": [
    {
      "name": "macosX64ApiElements-published",
      "attributes": {
        "artifactType": "org.jetbrains.kotlin.klib",
        "org.gradle.category": "library",
        "org.gradle.usage": "kotlin-api",
        "org.jetbrains.kotlin.native.target": "macos_x64",
        "org.jetbrains.kotlin.platform.type": "native"
      },
      "dependencies": [
        {
          "group": "org.jetbrains.kotlin",
          "module": "kotlin-stdlib-common",
          "version": {
<<<<<<< HEAD
            "requires": "1.5.31"
=======
            "requires": "1.7.10"
>>>>>>> d3c5e1ad
          }
        }
      ],
      "files": [
        {
          "name": "kotlin-multiplatform-android-library.klib",
          "url": "kotlin-multiplatform-android-library-macosx64-1.0.klib",
          "size": 5542,
          "sha512": "bce3c84062b24e26917a4128dd2a6f7fb783268a9192dbd58979cc1c0a62b2108ad39c5061d2bbe10b5e2933b4c756ac600523e01124b12cc609faeadf1b4e18",
          "sha256": "3b111cdfc6e4d02c0f886145a546e6c46d7d217a8d38dde7536e5f9e15780d97",
          "sha1": "0f3c0143267813bfa429e461f2c090cc09293a6b",
          "md5": "fb956a7ca319aea880120891d63b07a4"
        }
      ]
<<<<<<< HEAD
=======
    },
    {
      "name": "macosX64MetadataElements-published",
      "attributes": {
        "artifactType": "org.jetbrains.kotlin.klib",
        "org.gradle.category": "library",
        "org.gradle.usage": "kotlin-metadata",
        "org.jetbrains.kotlin.native.target": "macos_x64",
        "org.jetbrains.kotlin.platform.type": "native"
      },
      "dependencies": [
        {
          "group": "org.jetbrains.kotlin",
          "module": "kotlin-stdlib-common",
          "version": {
            "requires": "1.7.10"
          }
        }
      ],
      "files": [
        {
          "name": "kotlin-multiplatform-android-library-macosx64-1.0-metadata.jar",
          "url": "kotlin-multiplatform-android-library-macosx64-1.0-metadata.jar",
          "size": 261,
          "sha512": "d0a063a84c0245114b55052c8a6662dcd9c3c6233c662e68476df99101d8fc3506bc5a73a756a041605399809082c782867e4e13442144818323777a746f3931",
          "sha256": "ec97ee984a700ae22e7717be30f9e6d8c137e20f19046a1ef1a6b5e6d1733365",
          "sha1": "03c28e5357b7b544621ba03c7c8df4d5b94eaaf5",
          "md5": "bc87180c5c8fb0049442d0f487f4ed4a"
        }
      ]
>>>>>>> d3c5e1ad
    }
  ]
}<|MERGE_RESOLUTION|>--- conflicted
+++ resolved
@@ -29,11 +29,7 @@
           "group": "org.jetbrains.kotlin",
           "module": "kotlin-stdlib-common",
           "version": {
-<<<<<<< HEAD
-            "requires": "1.5.31"
-=======
             "requires": "1.7.10"
->>>>>>> d3c5e1ad
           }
         }
       ],
@@ -48,8 +44,6 @@
           "md5": "fb956a7ca319aea880120891d63b07a4"
         }
       ]
-<<<<<<< HEAD
-=======
     },
     {
       "name": "macosX64MetadataElements-published",
@@ -80,7 +74,6 @@
           "md5": "bc87180c5c8fb0049442d0f487f4ed4a"
         }
       ]
->>>>>>> d3c5e1ad
     }
   ]
 }