/*
 * Copyright 2016 the original author or authors.
 *
 * Licensed under the Apache License, Version 2.0 (the "License");
 * you may not use this file except in compliance with the License.
 * You may obtain a copy of the License at
 *
 *      http://www.apache.org/licenses/LICENSE-2.0
 *
 * Unless required by applicable law or agreed to in writing, software
 * distributed under the License is distributed on an "AS IS" BASIS,
 * WITHOUT WARRANTIES OR CONDITIONS OF ANY KIND, either express or implied.
 * See the License for the specific language governing permissions and
 * limitations under the License.
 */

package org.gradle.smoketests

import groovy.json.JsonSlurper
import org.gradle.api.JavaVersion
import org.gradle.integtests.fixtures.ToBeFixedForConfigurationCache
import org.gradle.internal.os.OperatingSystem
import org.gradle.testkit.runner.BuildResult

class ThirdPartyGradleModuleMetadataSmokeTest extends AbstractSmokeTest {

    /**
     * Everything is done in one test to save execution time.
     * Running the producer build takes ~2min.
     */
    @ToBeFixedForConfigurationCache
    def 'produces expected metadata and can be consumed'() {
        given:
        BuildResult result
        useSample("gmm-example")
        def kotlinVersion = TestedVersions.kotlin.latestStartsWith("1.5.31")
        def androidPluginVersion = AGP_VERSIONS.getLatestOfMinor("7.0")
        def arch = OperatingSystem.current().macOsX ? 'MacosX64' : 'LinuxX64'

        def expectedMetadata = new File(testProjectDir, 'expected-metadata')
        def actualRepo = new File(testProjectDir, 'producer/repo')

        when:
        buildFile = new File(testProjectDir, "producer/${defaultBuildFileName}.kts")
        replaceVariablesInBuildFile(
            kotlinVersion: kotlinVersion,
            androidPluginVersion: androidPluginVersion)
        publish(kotlinVersion, androidPluginVersion)

        then:
        def files = []
        actualRepo.eachFileRecurse { files << it }
        files.sort().each { actual ->
            def expected = new File(expectedMetadata, actual.name)
            if (expected.name.endsWith('.pom')) {
                compareXml(expected, actual)
            }
            if (expected.name.endsWith('.module')) {
                compareJson(expected, actual)
            }
        }

        when:
        buildFile = new File(testProjectDir, "consumer/${defaultBuildFileName}.kts")
        replaceVariablesInBuildFile(
            kotlinVersion: kotlinVersion,
            androidPluginVersion: androidPluginVersion)
        result = consumer('java-app:run')

        then:
        trimmedOutput(result) == [
            'From java-library',
            'From kotlin-library',
            'From android-library',
            'From android-library (single variant)',
            'From android-kotlin-library',
            'From kotlin-multiplatform-library',
            'From kotlin-multiplatform-library (with Android variant)'
        ]

        when:
        result = consumer('kotlin-app:run')

        then:
        trimmedOutput(result) == [
            'From java-library',
            'From kotlin-library',
            'From android-library',
            'From android-library (single variant)',
            'From android-kotlin-library',
            'From kotlin-multiplatform-library',
            'From kotlin-multiplatform-library (with Android variant)'
        ]

        when:
        result = consumerWithJdk16WorkaroundForAndroidManifest('android-app:assembleFullDebug')

        then:
        trimmedOutput(result) == []

        when:
        result = consumerWithJdk16WorkaroundForAndroidManifest('android-kotlin-app:assembleFullDebug')

        then:
        trimmedOutput(result) == []

        when:
        result = consumer("native-app:runReleaseExecutable$arch")

        then:
        trimmedOutput(result) == [
            'From kotlin-multiplatform-library',
            'From kotlin-multiplatform-library (with Android variant)'
        ]
    }

    private static List<String> trimmedOutput(BuildResult result) {
        result.output.split('\n').findAll { !it.empty && !it.toLowerCase().contains('warning') }
    }

    private static SmokeTestGradleRunner setIllegalAccessPermitForJDK16KotlinCompilerDaemonOptions(SmokeTestGradleRunner runner) {
        if (JavaVersion.current().isCompatibleWith(JavaVersion.VERSION_16)) {
            // https://youtrack.jetbrains.com/issue/KT-44266#focus=Comments-27-4639508.0-0
            runner.withJvmArguments("-Dkotlin.daemon.jvm.options=" +
                "--add-exports=java.base/sun.nio.ch=ALL-UNNAMED," +
                "--add-opens=java.base/java.util=ALL-UNNAMED")
        }
        return runner
    }

    private BuildResult publish(String kotlinVersion, String agpVersion) {
        return setIllegalAccessPermitForJDK16KotlinCompilerDaemonOptions(runner('publish'))
            .withProjectDir(new File(testProjectDir, 'producer'))
            .forwardOutput()
            .deprecations(KotlinMultiPlatformDeprecations) {
<<<<<<< HEAD
                expectAndroidFileTreeForEmptySourcesDeprecationWarnings(agpVersion, "sourceFiles", "sourceDirs", "inputFiles", "projectNativeLibs")
=======
                expectKotlinJsCompileDestinationDirPropertyDeprecation(kotlinVersion)
>>>>>>> 88d9d6cc
                expectKotlinIncrementalTaskInputsDeprecation(kotlinVersion)
                expectAndroidIncrementalTaskInputsDeprecation(agpVersion)
                expectKotlinCompileDestinationDirPropertyDeprecation(kotlinVersion)
            }.build()
    }

    private BuildResult consumer(String runTask) {
        setIllegalAccessPermitForJDK16KotlinCompilerDaemonOptions(runner(runTask, '-q'))
            .withProjectDir(new File(testProjectDir, 'consumer'))
            .forwardOutput()
            .build()
    }

    // Reevaluate if this is still needed when upgrading android plugin. Currently required with version 4.2.2
    private BuildResult consumerWithJdk16WorkaroundForAndroidManifest(String runTask) {
        def runner = runner(runTask, '-q')
            .withProjectDir(new File(testProjectDir, 'consumer'))
            .forwardOutput()
        if (JavaVersion.current().isJava9Compatible()) {
            runner.withJvmArguments("--add-opens", "java.base/java.io=ALL-UNNAMED")
        }
        return runner.build()
    }

    private static compareXml(File expected, File actual) {
        String sortedExpected = sortDependenciesIfPresent(expected)
        String sortedActual = sortDependenciesIfPresent(actual)

        assert sortedExpected == sortedActual: "content mismatch: ${actual.name}]"
    }

    private static String sortDependenciesIfPresent(File pomFile) {
        def root = new XmlParser().parseText(pomFile.text)
        if (root.dependencies && root.dependencies[0].dependency && root.dependencies[0].dependency.size() > 1) {
            def depsClone = root.dependencies[0].clone()
            root.dependencies[0].value = depsClone.dependency.sort(true) { it.artifactId.text() }
        }

        StringWriter stringWriter = new StringWriter()
        XmlNodePrinter nodePrinter = new XmlNodePrinter(new PrintWriter(stringWriter))
        nodePrinter.setPreserveWhitespace(true)
        nodePrinter.print(root)
        return stringWriter.toString()
    }

    private static compareJson(File expected, File actual) {
        def actualJson = removeChangingDetails(new JsonSlurper().parseText(actual.text), actual.name)
        def expectedJson = removeChangingDetails(new JsonSlurper().parseText(expected.text), actual.name)
        assert actualJson.formatVersion == expectedJson.formatVersion: "version mismatch: ${actual.name}"
        assert actualJson.component == expectedJson.component: "component content mismatch: ${actual.name}"

        sortDependenciesIfPresent(actualJson)
        sortDependenciesIfPresent(expectedJson)

        assert actualJson.variants as Set == expectedJson.variants as Set: "variants content mismatch: ${actual.name}"
    }

    private static sortDependenciesIfPresent(json) {
        for (def v in json.variants) {
            if (v.dependencies != null) {
                v.dependencies = v.dependencies.sort()
            }
        }
    }

    private static removeChangingDetails(moduleRoot, String metadataFileName) {
        moduleRoot.variants.each { it.files.each { it.size = '' } }
        moduleRoot.variants.each { it.files.each { it.sha512 = '' } }
        moduleRoot.variants.each { it.files.each { it.sha256 = '' } }
        moduleRoot.variants.each { it.files.each { it.sha1 = '' } }
        moduleRoot.variants.each { it.files.each { it.md5 = '' } }

        if (metadataFileName.endsWith('-metadata-1.0.module')) {
            // bug in Kotlin metadata module publishing - wrong coordinates (ignored by Gradle)
            // https://youtrack.jetbrains.com/issue/KT-36494
            moduleRoot.component.module = ''
            moduleRoot.component.url = ''
        }

        moduleRoot
    }

    static class KotlinMultiPlatformDeprecations extends BaseDeprecations implements WithKotlinDeprecations, WithAndroidDeprecations {
        KotlinMultiPlatformDeprecations(SmokeTestGradleRunner runner) {
            super(runner)
        }
    }
}<|MERGE_RESOLUTION|>--- conflicted
+++ resolved
@@ -133,11 +133,6 @@
             .withProjectDir(new File(testProjectDir, 'producer'))
             .forwardOutput()
             .deprecations(KotlinMultiPlatformDeprecations) {
-<<<<<<< HEAD
-                expectAndroidFileTreeForEmptySourcesDeprecationWarnings(agpVersion, "sourceFiles", "sourceDirs", "inputFiles", "projectNativeLibs")
-=======
-                expectKotlinJsCompileDestinationDirPropertyDeprecation(kotlinVersion)
->>>>>>> 88d9d6cc
                 expectKotlinIncrementalTaskInputsDeprecation(kotlinVersion)
                 expectAndroidIncrementalTaskInputsDeprecation(agpVersion)
                 expectKotlinCompileDestinationDirPropertyDeprecation(kotlinVersion)
