--- conflicted
+++ resolved
@@ -37,16 +37,9 @@
 /**
  * An artifact set containing transformed project artifacts.
  */
-<<<<<<< HEAD
-public class TransformedProjectArtifactSet implements ResolvedArtifactSet, FileCollectionInternal.Source, ResolvedArtifactSet.Artifacts {
+public class TransformedProjectArtifactSet implements TransformedArtifactSet, FileCollectionInternal.Source, ResolvedArtifactSet.Artifacts {
 
     private final ComponentVariantIdentifier targetVariant;
-=======
-public class TransformedProjectArtifactSet implements TransformedArtifactSet, FileCollectionInternal.Source, ResolvedArtifactSet.Artifacts {
-    private final ComponentIdentifier componentIdentifier;
-    private final ImmutableAttributes targetAttributes;
-    private final List<? extends Capability> capabilities;
->>>>>>> b6d86128
     private final Collection<TransformationNode> transformedArtifacts;
 
     public TransformedProjectArtifactSet(
