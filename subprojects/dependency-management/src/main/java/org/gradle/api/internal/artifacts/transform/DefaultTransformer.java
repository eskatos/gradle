/*
 * Copyright 2019 the original author or authors.
 *
 * Licensed under the Apache License, Version 2.0 (the "License");
 * you may not use this file except in compliance with the License.
 * You may obtain a copy of the License at
 *
 *      http://www.apache.org/licenses/LICENSE-2.0
 *
 * Unless required by applicable law or agreed to in writing, software
 * distributed under the License is distributed on an "AS IS" BASIS,
 * WITHOUT WARRANTIES OR CONDITIONS OF ANY KIND, either express or implied.
 * See the License for the specific language governing permissions and
 * limitations under the License.
 */

package org.gradle.api.internal.artifacts.transform;

import com.google.common.collect.ImmutableList;
import com.google.common.collect.ImmutableSortedMap;
import com.google.common.reflect.TypeToken;
import org.gradle.api.InvalidUserDataException;
<<<<<<< HEAD
import org.gradle.api.Project;
import org.gradle.api.artifacts.transform.InjectTransformParameters;
=======
>>>>>>> 6ac8ad60
import org.gradle.api.artifacts.transform.InputArtifact;
import org.gradle.api.artifacts.transform.InputArtifactDependencies;
import org.gradle.api.artifacts.transform.TransformAction;
import org.gradle.api.artifacts.transform.TransformParameters;
import org.gradle.api.artifacts.transform.VariantTransformConfigurationException;
import org.gradle.api.file.FileCollection;
import org.gradle.api.internal.attributes.ImmutableAttributes;
import org.gradle.api.internal.file.FileCollectionFactory;
import org.gradle.api.internal.plugins.DslObject;
import org.gradle.api.internal.tasks.TaskDependencyResolveContext;
import org.gradle.api.internal.tasks.properties.DefaultParameterValidationContext;
import org.gradle.api.internal.tasks.properties.FileParameterUtils;
import org.gradle.api.internal.tasks.properties.InputFilePropertyType;
import org.gradle.api.internal.tasks.properties.InputParameterUtils;
import org.gradle.api.internal.tasks.properties.OutputFilePropertyType;
import org.gradle.api.internal.tasks.properties.PropertyValue;
import org.gradle.api.internal.tasks.properties.PropertyVisitor;
import org.gradle.api.internal.tasks.properties.PropertyWalker;
import org.gradle.api.reflect.InjectionPointQualifier;
import org.gradle.api.tasks.FileNormalizer;
import org.gradle.internal.classloader.ClassLoaderHierarchyHasher;
import org.gradle.internal.exceptions.DefaultMultiCauseException;
import org.gradle.internal.fingerprint.AbsolutePathInputNormalizer;
import org.gradle.internal.fingerprint.CurrentFileCollectionFingerprint;
import org.gradle.internal.fingerprint.FileCollectionFingerprinter;
import org.gradle.internal.fingerprint.FileCollectionFingerprinterRegistry;
import org.gradle.internal.hash.HashCode;
import org.gradle.internal.hash.Hasher;
import org.gradle.internal.hash.Hashing;
import org.gradle.internal.instantiation.InstanceFactory;
import org.gradle.internal.instantiation.InstantiationScheme;
import org.gradle.internal.isolation.Isolatable;
import org.gradle.internal.isolation.IsolatableFactory;
import org.gradle.internal.reflect.ParameterValidationContext;
import org.gradle.internal.service.ServiceLookup;
import org.gradle.internal.service.ServiceLookupException;
import org.gradle.internal.service.UnknownServiceException;
import org.gradle.internal.snapshot.ValueSnapshot;
import org.gradle.internal.snapshot.ValueSnapshotter;
import org.gradle.model.internal.type.ModelType;

import javax.annotation.Nullable;
import java.io.File;
import java.lang.annotation.Annotation;
import java.lang.reflect.Type;
import java.util.ArrayList;
import java.util.List;
import java.util.Map;
import java.util.stream.Collectors;

public class DefaultTransformer extends AbstractTransformer<TransformAction> {

    private final TransformParameters parameterObject;
    private final Class<? extends FileNormalizer> fileNormalizer;
    private final Class<? extends FileNormalizer> dependenciesNormalizer;
    private final ClassLoaderHierarchyHasher classLoaderHierarchyHasher;
    private final IsolatableFactory isolatableFactory;
    private final ValueSnapshotter valueSnapshotter;
    private final FileCollectionFactory fileCollectionFactory;
    private final PropertyWalker parameterPropertyWalker;
    private final boolean requiresDependencies;
    private final InstanceFactory<? extends TransformAction> instanceFactory;
    private final boolean cacheable;

    private IsolatedParameters isolatedParameters;

    public DefaultTransformer(
        Class<? extends TransformAction> implementationClass,
        @Nullable TransformParameters parameterObject,
        ImmutableAttributes fromAttributes,
        Class<? extends FileNormalizer> inputArtifactNormalizer,
        Class<? extends FileNormalizer> dependenciesNormalizer,
        boolean cacheable,
        ClassLoaderHierarchyHasher classLoaderHierarchyHasher,
        IsolatableFactory isolatableFactory,
        ValueSnapshotter valueSnapshotter,
        FileCollectionFactory fileCollectionFactory,
        PropertyWalker parameterPropertyWalker,
        InstantiationScheme actionInstantiationScheme
    ) {
        super(implementationClass, fromAttributes);
        this.parameterObject = parameterObject;
        this.fileNormalizer = inputArtifactNormalizer;
        this.dependenciesNormalizer = dependenciesNormalizer;
        this.classLoaderHierarchyHasher = classLoaderHierarchyHasher;
        this.isolatableFactory = isolatableFactory;
        this.valueSnapshotter = valueSnapshotter;
        this.fileCollectionFactory = fileCollectionFactory;
        this.parameterPropertyWalker = parameterPropertyWalker;
        this.instanceFactory = actionInstantiationScheme.forType(implementationClass);
        this.requiresDependencies = instanceFactory.serviceInjectionTriggeredByAnnotation(InputArtifactDependencies.class);
        this.cacheable = cacheable;
    }

    public static void validateInputFileNormalizer(String propertyName, @Nullable Class<? extends FileNormalizer> normalizer, boolean cacheable, ParameterValidationContext parameterValidationContext) {
        if (cacheable) {
            if (normalizer == AbsolutePathInputNormalizer.class) {
                parameterValidationContext.recordValidationMessage(null, propertyName, "is declared to be sensitive to absolute paths. This is not allowed for cacheable transforms");
            }
            if (normalizer == null) {
                parameterValidationContext.recordValidationMessage(null, propertyName, "is declared without path sensitivity. Properties of cacheable transforms must declare their path sensitivity");
            }
        }
    }

    @Override
    public Class<? extends FileNormalizer> getInputArtifactNormalizer() {
        return fileNormalizer;
    }

    @Override
    public Class<? extends FileNormalizer> getInputArtifactDependenciesNormalizer() {
        return dependenciesNormalizer;
    }

    @Override
    public boolean isIsolated() {
        return isolatedParameters != null;
    }

    public boolean requiresDependencies() {
        return requiresDependencies;
    }

    @Override
    public boolean isCacheable() {
        return cacheable;
    }

    @Override
    public HashCode getSecondaryInputHash() {
        return getIsolatedParameters().getSecondaryInputsHash();
    }

    @Override
    public ImmutableList<File> transform(File inputArtifact, File outputDir, ArtifactTransformDependencies dependencies) {
        TransformAction transformAction = newTransformAction(inputArtifact, dependencies);
        DefaultTransformOutputs transformOutputs = new DefaultTransformOutputs(inputArtifact, outputDir);
        transformAction.transform(transformOutputs);
        return transformOutputs.getRegisteredOutputs();
    }

    @Override
    public void visitDependencies(TaskDependencyResolveContext context) {
        if (parameterObject != null) {
            parameterPropertyWalker.visitProperties(parameterObject, ParameterValidationContext.NOOP, new PropertyVisitor.Adapter() {
                @Override
                public void visitInputFileProperty(String propertyName, boolean optional, boolean skipWhenEmpty, @Nullable Class<? extends FileNormalizer> fileNormalizer, PropertyValue value, InputFilePropertyType filePropertyType) {
                    context.maybeAdd(value.call());
                }
            });
        }
    }

    @Override
    public void isolateParameters(FileCollectionFingerprinterRegistry fingerprinterRegistry) {
        try {
            isolatedParameters = doIsolateParameters(fingerprinterRegistry);
        } catch (Exception e) {
            throw new VariantTransformConfigurationException(String.format("Cannot isolate parameters %s of artifact transform %s", parameterObject, ModelType.of(getImplementationClass()).getDisplayName()), e);
        }
    }

<<<<<<< HEAD
    private void isolateExclusively() {
        isolationLock.withLock(() -> {
            if (isolatable != null) {
                return;
            }
            try {
                isolatable = doIsolateParameters();
            } catch (Exception e) {
                throw new VariantTransformConfigurationException(String.format("Cannot isolate parameters %s of artifact transform %s", parameterObject, ModelType.of(getImplementationClass()).getDisplayName()), e);
            }
        });
    }

    protected IsolatableParameters doIsolateParameters() {
        Isolatable<TransformParameters> isolatableParameterObject = isolatableFactory.isolate(parameterObject);
=======
    protected IsolatedParameters doIsolateParameters(FileCollectionFingerprinterRegistry fingerprinterRegistry) {
        Isolatable<Object> isolatableParameterObject = isolatableFactory.isolate(parameterObject);
>>>>>>> 6ac8ad60

        Hasher hasher = Hashing.newHasher();
        appendActionImplementation(getImplementationClass(), hasher, classLoaderHierarchyHasher);

        if (parameterObject != null) {
            // TODO wolfs - schedule fingerprinting separately, it can be done without having the project lock
            fingerprintParameters(valueSnapshotter, fingerprinterRegistry, fileCollectionFactory, parameterPropertyWalker, hasher, isolatableParameterObject.isolate(), cacheable);
        }
        HashCode secondaryInputsHash = hasher.hash();
        return new IsolatedParameters(isolatableParameterObject, secondaryInputsHash);
    }

    private static void fingerprintParameters(
        ValueSnapshotter valueSnapshotter,
        FileCollectionFingerprinterRegistry fingerprinterRegistry,
        FileCollectionFactory fileCollectionFactory,
        PropertyWalker propertyWalker,
        Hasher hasher,
        Object parameterObject,
        boolean cacheable
    ) {
        ImmutableSortedMap.Builder<String, ValueSnapshot> inputParameterFingerprintsBuilder = ImmutableSortedMap.naturalOrder();
        ImmutableSortedMap.Builder<String, CurrentFileCollectionFingerprint> inputFileParameterFingerprintsBuilder = ImmutableSortedMap.naturalOrder();
        List<String> validationMessages = new ArrayList<>();
        DefaultParameterValidationContext validationContext = new DefaultParameterValidationContext(validationMessages);
        propertyWalker.visitProperties(parameterObject, validationContext, new PropertyVisitor.Adapter() {
            @Override
            public void visitInputProperty(String propertyName, PropertyValue value, boolean optional) {
                try {
                    Object preparedValue = InputParameterUtils.prepareInputParameterValue(value);

                    if (preparedValue == null && !optional) {
                        validationContext.recordValidationMessage(null, propertyName, "does not have a value specified");
                    }

                    inputParameterFingerprintsBuilder.put(propertyName, valueSnapshotter.snapshot(preparedValue));
                } catch (Throwable e) {
                    throw new InvalidUserDataException(String.format(
                        "Error while evaluating property '%s' of %s",
                        propertyName,
                        getParameterObjectDisplayName(parameterObject)
                    ), e);
                }
            }

            @Override
            public void visitOutputFileProperty(String propertyName, boolean optional, PropertyValue value, OutputFilePropertyType filePropertyType) {
                validationContext.recordValidationMessage(null, propertyName, "is annotated with an output annotation");
            }

            @Override
            public void visitInputFileProperty(String propertyName, boolean optional, boolean skipWhenEmpty, @Nullable Class<? extends FileNormalizer> fileNormalizer, PropertyValue value, InputFilePropertyType filePropertyType) {
                validateInputFileNormalizer(propertyName, fileNormalizer, cacheable, validationContext);
                FileCollectionFingerprinter fingerprinter = fingerprinterRegistry.getFingerprinter(FileParameterUtils.normalizerOrDefault(fileNormalizer));
                FileCollection inputFileValue = FileParameterUtils.resolveInputFileValue(fileCollectionFactory, filePropertyType, value);
                CurrentFileCollectionFingerprint fingerprint = fingerprinter.fingerprint(inputFileValue);
                inputFileParameterFingerprintsBuilder.put(propertyName, fingerprint);
            }
        });

        if (!validationMessages.isEmpty()) {
            throw new DefaultMultiCauseException(
                String.format(validationMessages.size() == 1 ? "A problem was found with the configuration of the artifact transform parameter %s." : "Some problems were found with the configuration of the artifact transform parameter %s.", getParameterObjectDisplayName(parameterObject)),
                validationMessages.stream().map(InvalidUserDataException::new).collect(Collectors.toList())
            );
        }

        for (Map.Entry<String, ValueSnapshot> entry : inputParameterFingerprintsBuilder.build().entrySet()) {
            hasher.putString(entry.getKey());
            entry.getValue().appendToHasher(hasher);
        }
        for (Map.Entry<String, CurrentFileCollectionFingerprint> entry : inputFileParameterFingerprintsBuilder.build().entrySet()) {
            hasher.putString(entry.getKey());
            hasher.putHash(entry.getValue().getHash());
        }
    }

    private static String getParameterObjectDisplayName(Object parameterObject) {
        return ModelType.of(new DslObject(parameterObject).getDeclaredType()).getDisplayName();
    }

    private TransformAction newTransformAction(File inputFile, ArtifactTransformDependencies artifactTransformDependencies) {
        ServiceLookup services = new TransformServiceLookup(inputFile, getIsolatedParameters().getIsolatedParameterObject().isolate(), requiresDependencies ? artifactTransformDependencies : null);
        return instanceFactory.newInstance(services);
    }

    private IsolatedParameters getIsolatedParameters() {
        if (isolatedParameters == null) {
            throw new IllegalStateException("The parameters of " + getDisplayName() + "need to be isolated first!");
        }
        return isolatedParameters;
    }

    private static class TransformServiceLookup implements ServiceLookup {
        private final ImmutableList<InjectionPoint> injectionPoints;

        public TransformServiceLookup(File inputFile, @Nullable TransformParameters parameters, @Nullable ArtifactTransformDependencies artifactTransformDependencies) {
            ImmutableList.Builder<InjectionPoint> builder = ImmutableList.builder();
            builder.add(new InjectionPoint(InputArtifact.class, File.class, inputFile));
            if (parameters != null) {
                builder.add(new InjectionPoint(InjectTransformParameters.class, parameters.getClass(), parameters));
            }
            if (artifactTransformDependencies != null) {
                builder.add(new InjectionPoint(InputArtifactDependencies.class, artifactTransformDependencies.getFiles()));
            }
            this.injectionPoints = builder.build();
        }

        @Nullable
        private Object find(Type serviceType, @Nullable Class<? extends Annotation> annotatedWith) {
            TypeToken<?> serviceTypeToken = TypeToken.of(serviceType);
            for (InjectionPoint injectionPoint : injectionPoints) {
                if (annotatedWith == injectionPoint.getAnnotation() && serviceTypeToken.isSupertypeOf(injectionPoint.getInjectedType())) {
                    return injectionPoint.getValueToInject();
                }
            }
            return null;
        }

        @Nullable
        @Override
        public Object find(Type serviceType) throws ServiceLookupException {
            return find(serviceType, null);
        }

        @Override
        public Object get(Type serviceType) throws UnknownServiceException, ServiceLookupException {
            Object result = find(serviceType);
            if (result == null) {
                throw new UnknownServiceException(serviceType, "No service of type " + serviceType + " available.");
            }
            return result;
        }

        @Override
        public Object get(Type serviceType, Class<? extends Annotation> annotatedWith) throws UnknownServiceException, ServiceLookupException {
            Object result = find(serviceType, annotatedWith);
            if (result == null) {
                throw new UnknownServiceException(serviceType, "No service of type " + serviceType + " available.");
            }
            return result;
        }

        private static class InjectionPoint {
            private final Class<? extends Annotation> annotation;
            private final Class<?> injectedType;
            private final Object valueToInject;

            public InjectionPoint(Class<? extends Annotation> annotation, Class<?> injectedType, Object valueToInject) {
                this.annotation = annotation;
                this.injectedType = injectedType;
                this.valueToInject = valueToInject;
            }

            public InjectionPoint(Class<? extends Annotation> annotation, Object valueToInject) {
                this(annotation, determineTypeFromAnnotation(annotation), valueToInject);
            }

            private static Class<?> determineTypeFromAnnotation(Class<? extends Annotation> annotation) {
                Class<?>[] supportedTypes = annotation.getAnnotation(InjectionPointQualifier.class).supportedTypes();
                if (supportedTypes.length != 1) {
                    throw new IllegalArgumentException("Cannot determine supported type for annotation " + annotation.getName());
                }
                return supportedTypes[0];
            }

            public Class<? extends Annotation> getAnnotation() {
                return annotation;
            }

            public Class<?> getInjectedType() {
                return injectedType;
            }

            public Object getValueToInject() {
                return valueToInject;
            }
        }
    }

<<<<<<< HEAD
    private static class IsolatableParameters {
        private HashCode secondaryInputsHash;
        private Isolatable<? extends TransformParameters> isolatableParameters;

        public IsolatableParameters(Isolatable<? extends TransformParameters> isolatableParameters, HashCode secondaryInputsHash) {
=======
    private static class IsolatedParameters {
        private final HashCode secondaryInputsHash;
        private final Isolatable<?> isolatedParameterObject;

        public IsolatedParameters(Isolatable<?> isolatedParameterObject, HashCode secondaryInputsHash) {
>>>>>>> 6ac8ad60
            this.secondaryInputsHash = secondaryInputsHash;
            this.isolatedParameterObject = isolatedParameterObject;
        }

        public HashCode getSecondaryInputsHash() {
            return secondaryInputsHash;
        }

<<<<<<< HEAD
        public Isolatable<? extends TransformParameters> getIsolatableParameters() {
            return isolatableParameters;
=======
        public Isolatable<?> getIsolatedParameterObject() {
            return isolatedParameterObject;
>>>>>>> 6ac8ad60
        }
    }
}<|MERGE_RESOLUTION|>--- conflicted
+++ resolved
@@ -20,11 +20,7 @@
 import com.google.common.collect.ImmutableSortedMap;
 import com.google.common.reflect.TypeToken;
 import org.gradle.api.InvalidUserDataException;
-<<<<<<< HEAD
-import org.gradle.api.Project;
 import org.gradle.api.artifacts.transform.InjectTransformParameters;
-=======
->>>>>>> 6ac8ad60
 import org.gradle.api.artifacts.transform.InputArtifact;
 import org.gradle.api.artifacts.transform.InputArtifactDependencies;
 import org.gradle.api.artifacts.transform.TransformAction;
@@ -188,36 +184,18 @@
         }
     }
 
-<<<<<<< HEAD
-    private void isolateExclusively() {
-        isolationLock.withLock(() -> {
-            if (isolatable != null) {
-                return;
-            }
-            try {
-                isolatable = doIsolateParameters();
-            } catch (Exception e) {
-                throw new VariantTransformConfigurationException(String.format("Cannot isolate parameters %s of artifact transform %s", parameterObject, ModelType.of(getImplementationClass()).getDisplayName()), e);
-            }
-        });
-    }
-
-    protected IsolatableParameters doIsolateParameters() {
-        Isolatable<TransformParameters> isolatableParameterObject = isolatableFactory.isolate(parameterObject);
-=======
     protected IsolatedParameters doIsolateParameters(FileCollectionFingerprinterRegistry fingerprinterRegistry) {
-        Isolatable<Object> isolatableParameterObject = isolatableFactory.isolate(parameterObject);
->>>>>>> 6ac8ad60
+        Isolatable<TransformParameters> isolatedParameterObject = isolatableFactory.isolate(parameterObject);
 
         Hasher hasher = Hashing.newHasher();
         appendActionImplementation(getImplementationClass(), hasher, classLoaderHierarchyHasher);
 
         if (parameterObject != null) {
             // TODO wolfs - schedule fingerprinting separately, it can be done without having the project lock
-            fingerprintParameters(valueSnapshotter, fingerprinterRegistry, fileCollectionFactory, parameterPropertyWalker, hasher, isolatableParameterObject.isolate(), cacheable);
+            fingerprintParameters(valueSnapshotter, fingerprinterRegistry, fileCollectionFactory, parameterPropertyWalker, hasher, isolatedParameterObject.isolate(), cacheable);
         }
         HashCode secondaryInputsHash = hasher.hash();
-        return new IsolatedParameters(isolatableParameterObject, secondaryInputsHash);
+        return new IsolatedParameters(isolatedParameterObject, secondaryInputsHash);
     }
 
     private static void fingerprintParameters(
@@ -388,19 +366,11 @@
         }
     }
 
-<<<<<<< HEAD
-    private static class IsolatableParameters {
-        private HashCode secondaryInputsHash;
-        private Isolatable<? extends TransformParameters> isolatableParameters;
-
-        public IsolatableParameters(Isolatable<? extends TransformParameters> isolatableParameters, HashCode secondaryInputsHash) {
-=======
     private static class IsolatedParameters {
         private final HashCode secondaryInputsHash;
-        private final Isolatable<?> isolatedParameterObject;
-
-        public IsolatedParameters(Isolatable<?> isolatedParameterObject, HashCode secondaryInputsHash) {
->>>>>>> 6ac8ad60
+        private final Isolatable<? extends TransformParameters> isolatedParameterObject;
+
+        public IsolatedParameters(Isolatable<? extends TransformParameters> isolatedParameterObject, HashCode secondaryInputsHash) {
             this.secondaryInputsHash = secondaryInputsHash;
             this.isolatedParameterObject = isolatedParameterObject;
         }
@@ -409,13 +379,8 @@
             return secondaryInputsHash;
         }
 
-<<<<<<< HEAD
-        public Isolatable<? extends TransformParameters> getIsolatableParameters() {
-            return isolatableParameters;
-=======
-        public Isolatable<?> getIsolatedParameterObject() {
+        public Isolatable<? extends TransformParameters> getIsolatedParameterObject() {
             return isolatedParameterObject;
->>>>>>> 6ac8ad60
         }
     }
 }