--- conflicted
+++ resolved
@@ -1,19 +1,6 @@
 {
     "acceptedApiChanges": [
         {
-<<<<<<< HEAD
-            "type": "org.gradle.api.tasks.incremental.IncrementalTaskInputs",
-            "member": "Class org.gradle.api.tasks.incremental.IncrementalTaskInputs",
-            "acceptation": "Removed with 8.0",
-            "changes": [
-                "Class has been removed"
-            ]
-        },
-        {
-            "type": "org.gradle.api.tasks.incremental.IncrementalTaskInputs",
-            "member": "Method org.gradle.api.tasks.incremental.IncrementalTaskInputs.isIncremental()",
-            "acceptation": "Removed IncrementalTaskInputs with 8.0",
-=======
             "type": "org.gradle.api.tasks.AbstractExecTask",
             "member": "Method org.gradle.api.tasks.AbstractExecTask.getExecResult()",
             "acceptation": "Removed for Gradle 8.0",
@@ -41,34 +28,19 @@
             "type": "org.gradle.api.file.SourceDirectorySet",
             "member": "Method org.gradle.api.file.SourceDirectorySet.setOutputDir(org.gradle.api.provider.Provider)",
             "acceptation": "Deprecated method removed",
->>>>>>> 8ad874af
             "changes": [
                 "Method has been removed"
             ]
         },
         {
-<<<<<<< HEAD
-            "type": "org.gradle.api.tasks.incremental.IncrementalTaskInputs",
-            "member": "Method org.gradle.api.tasks.incremental.IncrementalTaskInputs.outOfDate(org.gradle.api.Action)",
-            "acceptation": "Removed IncrementalTaskInputs with 8.0",
-=======
             "type": "org.gradle.api.file.SourceDirectorySet",
             "member": "Method org.gradle.api.file.SourceDirectorySet.setOutputDir(java.io.File)",
             "acceptation": "Deprecated method removed",
->>>>>>> 8ad874af
             "changes": [
                 "Method has been removed"
             ]
         },
         {
-<<<<<<< HEAD
-            "type": "org.gradle.api.tasks.incremental.IncrementalTaskInputs",
-            "member": "Method org.gradle.api.tasks.incremental.IncrementalTaskInputs.removed(org.gradle.api.Action)",
-            "acceptation": "Removed IncrementalTaskInputs with 8.0",
-            "changes": [
-                "Method has been removed"
-            ]
-=======
             "type": "org.gradle.api.tasks.testing.AbstractTestTask",
             "member": "Method org.gradle.api.tasks.testing.AbstractTestTask.getBinResultsDir()",
             "acceptation": "Deprecated method removed",
@@ -155,7 +127,38 @@
             "changes": [
                 "METHOD_ABSTRACT_NOW_DEFAULT"
             ]
->>>>>>> 8ad874af
+        },
+        {
+            "type": "org.gradle.api.tasks.incremental.IncrementalTaskInputs",
+            "member": "Class org.gradle.api.tasks.incremental.IncrementalTaskInputs",
+            "acceptation": "Removed with 8.0",
+            "changes": [
+                "Class has been removed"
+            ]
+        },
+        {
+            "type": "org.gradle.api.tasks.incremental.IncrementalTaskInputs",
+            "member": "Method org.gradle.api.tasks.incremental.IncrementalTaskInputs.isIncremental()",
+            "acceptation": "Removed IncrementalTaskInputs with 8.0",
+            "changes": [
+                "Method has been removed"
+            ]
+        },
+        {
+            "type": "org.gradle.api.tasks.incremental.IncrementalTaskInputs",
+            "member": "Method org.gradle.api.tasks.incremental.IncrementalTaskInputs.outOfDate(org.gradle.api.Action)",
+            "acceptation": "Removed IncrementalTaskInputs with 8.0",
+            "changes": [
+                "Method has been removed"
+            ]
+        },
+        {
+            "type": "org.gradle.api.tasks.incremental.IncrementalTaskInputs",
+            "member": "Method org.gradle.api.tasks.incremental.IncrementalTaskInputs.removed(org.gradle.api.Action)",
+            "acceptation": "Removed IncrementalTaskInputs with 8.0",
+            "changes": [
+                "Method has been removed"
+            ]
         }
     ]
 }