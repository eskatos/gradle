--- conflicted
+++ resolved
@@ -642,15 +642,25 @@
             ]
         },
         {
-<<<<<<< HEAD
-            "type": "org.gradle.api.artifacts.DependencySubstitutions$Substitution",
-            "member": "Method org.gradle.api.artifacts.DependencySubstitutions$Substitution.with(org.gradle.api.artifacts.component.ComponentSelector)",
-            "acceptation": "Removing deprecated method in Gradle 8.0",
-=======
             "type": "org.gradle.kotlin.dsl.NamedDomainObjectContainerExtensionsKt",
             "member": "Method org.gradle.kotlin.dsl.NamedDomainObjectContainerExtensionsKt.invoke(org.gradle.api.NamedDomainObjectContainer,kotlin.jvm.functions.Function1)",
             "acceptation": "Removed deprecated method in Gradle 8.0",
->>>>>>> f632e1ac
+            "changes": [
+                "Method has been removed"
+            ]
+        },
+        {
+            "type": "org.gradle.workers.WorkerExecutor",
+            "member": "Method org.gradle.workers.WorkerExecutor.submit(java.lang.Class,org.gradle.api.Action)",
+            "acceptation": "Removed deprecated method in Gradle 8.0",
+            "changes": [
+                "Method has been removed"
+            ]
+        },
+        {
+            "type": "org.gradle.api.artifacts.DependencySubstitutions$Substitution",
+            "member": "Method org.gradle.api.artifacts.DependencySubstitutions$Substitution.with(org.gradle.api.artifacts.component.ComponentSelector)",
+            "acceptation": "Removed deprecated method in Gradle 8.0",
             "changes": [
                 "Method has been removed"
             ]
