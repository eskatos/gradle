--- conflicted
+++ resolved
@@ -505,12 +505,8 @@
         OperatingSystem.current().isWindows() ? runViaWindowsStartScript(startScriptDir) : runViaUnixStartScript(startScriptDir)
     }
 
-<<<<<<< HEAD
-    @IgnoreIf({ TestPrecondition.doSatisfies(UnitTestPreconditions.Windows) }) // This test already fails silently on Windows, but adding an explicit check for the existence of xargs made it fail explicitly.
-=======
-    @IgnoreIf({ TestPrecondition.WINDOWS.fulfilled })
+    @IgnoreIf({ TestPrecondition.doSatisfies(UnitTestPreconditions.Windows) })
     // This test already fails silently on Windows, but adding an explicit check for the existence of xargs made it fail explicitly.
->>>>>>> a51c7db1
     def "can run under posix sh environment"() {
         buildFile << """
 task execStartScript(type: Exec) {
