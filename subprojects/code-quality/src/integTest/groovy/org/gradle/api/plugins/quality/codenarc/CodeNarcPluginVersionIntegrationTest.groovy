--- conflicted
+++ resolved
@@ -31,13 +31,8 @@
 import static org.hamcrest.CoreMatchers.startsWith
 
 @TargetCoverage({ CodeNarcCoverage.supportedVersionsByJdk })
-<<<<<<< HEAD
 @Requires(UnitTestPreconditions.StableGroovy)
-class CodeNarcPluginVersionIntegrationTest extends MultiVersionIntegrationSpec {
-=======
-@Requires(TestPrecondition.STABLE_GROOVY)
 class CodeNarcPluginVersionIntegrationTest extends MultiVersionIntegrationSpec implements CodeNarcTestFixture {
->>>>>>> e601e8df
     def setup() {
         buildFile << """
             apply plugin: "groovy"
