--- conflicted
+++ resolved
@@ -100,21 +100,6 @@
         assertToolchainUsages(events, jdkMetadata, tool)
 
         where:
-<<<<<<< HEAD
-        task           | tool           | configureToolchain
-        ":compileJava" | "JavaCompiler" | "with java plugin"
-        ":compileJava" | "JavaCompiler" | "with per task"
-        ":compileJava" | "JavaCompiler" | "with java plugin and per task"
-        ":compileJava" | "JavaCompiler" | "without"
-        ":test"        | "JavaLauncher" | "with java plugin"
-        ":test"        | "JavaLauncher" | "with per task"
-        ":test"        | "JavaLauncher" | "with java plugin and per task"
-        ":test"        | "JavaLauncher" | "without"
-        ":javadoc"     | "JavadocTool"  | "with java plugin"
-        ":javadoc"     | "JavadocTool"  | "with per task"
-        ":javadoc"     | "JavadocTool"  | "with java plugin and per task"
-        ":javadoc"     | "JavadocTool"  | "without"
-=======
         task           | tool           | configureToolchain              | emitsWhenUpToDate
         ":compileJava" | "JavaCompiler" | "with java plugin"              | true
         ":compileJava" | "JavaCompiler" | "with per task"                 | true
@@ -128,7 +113,6 @@
         ":javadoc"     | "JavadocTool"  | "with per task"                 | true
         ":javadoc"     | "JavadocTool"  | "with java plugin and per task" | true
         ":javadoc"     | "JavadocTool"  | "without"                       | false
->>>>>>> d238ffb0
     }
 
     def "emits toolchain usages for a custom task that uses a toolchain property"() {
