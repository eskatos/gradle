/*
 * Copyright 2014 the original author or authors.
 *
 * Licensed under the Apache License, Version 2.0 (the "License");
 * you may not use this file except in compliance with the License.
 * You may obtain a copy of the License at
 *
 *      http://www.apache.org/licenses/LICENSE-2.0
 *
 * Unless required by applicable law or agreed to in writing, software
 * distributed under the License is distributed on an "AS IS" BASIS,
 * WITHOUT WARRANTIES OR CONDITIONS OF ANY KIND, either express or implied.
 * See the License for the specific language governing permissions and
 * limitations under the License.
 */

package org.gradle.java.compile.incremental


import org.gradle.integtests.fixtures.CompiledLanguage
import org.gradle.util.Requires
<<<<<<< HEAD
import org.gradle.util.UnitTestPreconditions
=======
import org.gradle.util.TestPrecondition
import spock.lang.Issue
>>>>>>> e4355b87

abstract class CrossTaskIncrementalJavaCompilationIntegrationTest extends AbstractCrossTaskIncrementalCompilationIntegrationTest {
    CompiledLanguage language = CompiledLanguage.JAVA

    def "compilation fails for private dependents on incompatible change"() {
        source api: ["class A { int method() { return 1; } }"],
            impl: ["class X { private int foo() { return new A().method(); }}", "class Y { private int foo() { return new A().method(); }}"]
        impl.snapshot { run language.compileTaskName }

        when:
        source api: ["class A { int method1() { return 1; } }"]
        fails "impl:${language.compileTaskName}"

        then:
        impl.noneRecompiled()
    }

    // This behavior is kept for backward compatibility - may be removed in the future
    @Requires(UnitTestPreconditions.Jdk9OrLater)
    def "recompiles when upstream module-info changes with manual module path"() {
        source api: ["package a; public class A {}"], impl: ["package b; import a.A; class B extends A {}"]
        def moduleInfo = file("api/src/main/${language.name}/module-info.${language.name}")
        moduleInfo.text = """
            module api {
                exports a;
            }
        """
        file("impl/src/main/${language.name}/module-info.${language.name}").text = """
            module impl {
                requires api;
            }
        """
        file("impl/build.gradle") << """
            def layout = project.layout
            compileJava.doFirst {
                options.compilerArgs << "--module-path" << classpath.join(File.pathSeparator)
                classpath = layout.files()
            }
        """
        succeeds "impl:${language.compileTaskName}"

        when:
        moduleInfo.text = """
            module api {
            }
        """

        then:
        fails "impl:${language.compileTaskName}"
        result.hasErrorOutput("package a is not visible")
    }

<<<<<<< HEAD
    @Requires(UnitTestPreconditions.Jdk9OrLater)
=======
    @Requires(TestPrecondition.JDK9_OR_LATER)
    @Issue("https://github.com/gradle/gradle/issues/23067")
    def "incremental compilation works with modules #description"() {
        file("impl/build.gradle") << """
            def layout = project.layout
            tasks.compileJava {
                modularity.inferModulePath = $inferModulePath
                options.compilerArgs.addAll($compileArgs)
                doFirst {
                    $doFirst
                }
            }
        """
        source api: ["package a; public class A {}"]
        file("api/src/main/${language.name}/module-info.${language.name}").text = """
            module api {
                exports a;
            }
        """
        source impl: [
            "package b; import a.A; import c.C; public class B extends A {}",
            "package c; public class C {}",
            "package c.d; public class D {}"
        ]
        file("impl/src/main/${language.name}/module-info.${language.name}").text = """
            module impl {
                requires api;
                exports b;
                exports c;
                exports c.d;
            }
        """
        succeeds "impl:${language.compileTaskName}"

        when:
        impl.snapshot { source api: "package a; public class A { void m1() {} }" }

        then:
        succeeds "impl:${language.compileTaskName}", "--info"
        impl.recompiledClasses("B", "module-info")

        where:
        description                 | inferModulePath | compileArgs                                                  | doFirst
        "with inferred module-path" | "true"          | "[]"                                                         | ""
        "with manual module-path"   | "false"         | "[\"--module-path=\${classpath.join(File.pathSeparator)}\"]" | "classpath = layout.files()"
    }

    @Requires(TestPrecondition.JDK9_OR_LATER)
    def "incremental compilation works for multi-module project with manual module paths"() {
        file("impl/build.gradle") << """
            def layout = project.layout
            tasks.compileJava {
                modularity.inferModulePath = false
                options.compilerArgs << "--module-path=\${classpath.join(File.pathSeparator)}" \
                    << "--module-source-path" << file("src/main/$languageName")
                doFirst {
                    classpath = layout.files()
                }
            }
        """
        source api: "package a; public class A {}"
        def moduleInfo = file("api/src/main/${language.name}/module-info.${language.name}")
        moduleInfo.text = """
            module api {
                exports a;
            }
        """
        file("impl/src/main/${language.name}/my.module.first/b/B.java").text = "package b; import a.A; public class B extends A {}"
        file("impl/src/main/${language.name}/my.module.first/module-info.${language.name}").text = """
            module my.module.first {
                requires api;
                exports b;
            }
        """
        file("impl/src/main/${language.name}/my.module.second/c/C.java").text = "package c; import b.B; class C extends B {}"
        file("impl/src/main/${language.name}/my.module.second/module-info.${language.name}").text = """
            module my.module.second {
                requires my.module.first;
            }
        """
        file("impl/src/main/${language.name}/my.module.unrelated/unrelated/Unrelated.java").text = "package unrelated; class Unrelated {}"
        file("impl/src/main/${language.name}/my.module.unrelated/module-info.${language.name}").text = """
            module my.module.unrelated {
                exports unrelated;
            }
        """
        succeeds "impl:${language.compileTaskName}"

        when:
        impl.snapshot { source api: "package a; public class A { public void m1() {} }" }

        then:
        succeeds "impl:${language.compileTaskName}"
        // We recompile all module-info.java also for unrelated modules, but we don't recompile unrelated classes
        impl.recompiledFqn("my.module.first.b.B", "my.module.second.c.C", "my.module.first.module-info", "my.module.second.module-info", "my.module.unrelated.module-info")
    }

    @Requires(TestPrecondition.JDK9_OR_LATER)
>>>>>>> e4355b87
    def "recompiles when upstream module-info changes"() {
        given:
        settingsFile << "include 'otherApi'"
        file("impl/build.gradle") << "dependencies { implementation(project(':otherApi')) }"

        file("api/src/main/${language.name}/module-info.${language.name}") << """
            module api {
                exports a;
            }
        """
        file("otherApi/src/main/${language.name}/module-info.${language.name}") << """
            module otherApi {
                exports a2;
            }
        """
        file("impl/src/main/${language.name}/module-info.${language.name}").text = """
            module impl {
                requires api;
                requires otherApi;
            }
        """
        source(
            api: ["package a; public class A {}"],
            otherApi: ["package a2; public class A {}"],
            impl: ["package b; class B extends a.A{}", "package b; class B2 extends a2.A{}"]
        )
        succeeds "impl:${language.compileTaskName}"

        when:
        file("$module/src/main/${language.name}/module-info.${language.name}").text = """
            module $module {
            }
        """

        then:
        fails "impl:${language.compileTaskName}"
        result.hasErrorOutput("package $pkg is not visible")

        where:
        module | pkg
        "api"  | "a"
        "otherApi" | "a2"
    }
}

class CrossTaskIncrementalJavaCompilationUsingClassDirectoryIntegrationTest extends CrossTaskIncrementalJavaCompilationIntegrationTest {
    boolean useJar = false
}

class CrossTaskIncrementalJavaCompilationUsingJarIntegrationTest extends CrossTaskIncrementalJavaCompilationIntegrationTest {
    boolean useJar = true
}<|MERGE_RESOLUTION|>--- conflicted
+++ resolved
@@ -19,12 +19,8 @@
 
 import org.gradle.integtests.fixtures.CompiledLanguage
 import org.gradle.util.Requires
-<<<<<<< HEAD
 import org.gradle.util.UnitTestPreconditions
-=======
-import org.gradle.util.TestPrecondition
 import spock.lang.Issue
->>>>>>> e4355b87
 
 abstract class CrossTaskIncrementalJavaCompilationIntegrationTest extends AbstractCrossTaskIncrementalCompilationIntegrationTest {
     CompiledLanguage language = CompiledLanguage.JAVA
@@ -77,10 +73,7 @@
         result.hasErrorOutput("package a is not visible")
     }
 
-<<<<<<< HEAD
-    @Requires(UnitTestPreconditions.Jdk9OrLater)
-=======
-    @Requires(TestPrecondition.JDK9_OR_LATER)
+    @Requires(UnitTestPreconditions.Jdk9OrLater)
     @Issue("https://github.com/gradle/gradle/issues/23067")
     def "incremental compilation works with modules #description"() {
         file("impl/build.gradle") << """
@@ -127,7 +120,7 @@
         "with manual module-path"   | "false"         | "[\"--module-path=\${classpath.join(File.pathSeparator)}\"]" | "classpath = layout.files()"
     }
 
-    @Requires(TestPrecondition.JDK9_OR_LATER)
+    @Requires(UnitTestPreconditions.Jdk9OrLater)
     def "incremental compilation works for multi-module project with manual module paths"() {
         file("impl/build.gradle") << """
             def layout = project.layout
@@ -177,8 +170,7 @@
         impl.recompiledFqn("my.module.first.b.B", "my.module.second.c.C", "my.module.first.module-info", "my.module.second.module-info", "my.module.unrelated.module-info")
     }
 
-    @Requires(TestPrecondition.JDK9_OR_LATER)
->>>>>>> e4355b87
+    @Requires(UnitTestPreconditions.Jdk9OrLater)
     def "recompiles when upstream module-info changes"() {
         given:
         settingsFile << "include 'otherApi'"
