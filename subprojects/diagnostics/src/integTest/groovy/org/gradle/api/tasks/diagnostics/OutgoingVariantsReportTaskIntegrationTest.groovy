--- conflicted
+++ resolved
@@ -225,18 +225,10 @@
 Capabilities
     - org:myLib:1.0 (default capability)
 Attributes
-<<<<<<< HEAD
     - org.gradle.category            = documentation
     - org.gradle.dependency.bundling = external
     - org.gradle.docstype            = sources
     - org.gradle.usage               = java-runtime
-=======
-    - org.gradle.category              = verification
-    - org.gradle.testsuite.name        = test
-    - org.gradle.testsuite.target.name = test
-    - org.gradle.testsuite.type        = unit-test
-    - org.gradle.verificationtype      = test-results
->>>>>>> d34744d7
 
 Artifacts
     - $sourcesJarPath (artifactType = jar)
