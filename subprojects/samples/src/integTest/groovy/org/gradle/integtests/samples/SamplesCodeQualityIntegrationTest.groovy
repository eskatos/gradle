--- conflicted
+++ resolved
@@ -29,11 +29,7 @@
     Sample sample = new Sample(testDirectoryProvider)
 
     @UsesSample('codeQuality/codeQuality')
-<<<<<<< HEAD
-    @Requires(UnitTestPreconditions.StableGroovy) // FIXME KM temporarily disabling while CodeNarc runs in Worker API with multiple Groovy runtimes
-=======
-    @Requires([TestPrecondition.STABLE_GROOVY, TestPrecondition.JDK11_OR_LATER]) // FIXME KM temporarily disabling while CodeNarc runs in Worker API with multiple Groovy runtimes
->>>>>>> e601e8df
+    @Requires([UnitTestPreconditions.StableGroovy, UnitTestPreconditions.Jdk11OrLater]) // FIXME KM temporarily disabling while CodeNarc runs in Worker API with multiple Groovy runtimes
     def "can generate reports with #dsl dsl"() {
         TestFile projectDir = sample.dir.file(dsl)
         TestFile buildDir = projectDir.file('build')
